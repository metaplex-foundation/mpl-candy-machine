import { mplTokenMetadata } from '@metaplex-foundation/mpl-token-metadata';
import { UmiPlugin } from '@metaplex-foundation/umi';
import {
  addressGateGuardManifest,
  allowListGuardManifest,
  allocationGuardManifest,
  botTaxGuardManifest,
  defaultCandyGuardNames,
  endDateGuardManifest,
  freezeSolPaymentGuardManifest,
  freezeTokenPaymentGuardManifest,
  gatekeeperGuardManifest,
  mintLimitGuardManifest,
  nftBurnGuardManifest,
  nftGateGuardManifest,
  nftPaymentGuardManifest,
  programGateGuardManifest,
  redeemedAmountGuardManifest,
  solPaymentGuardManifest,
  startDateGuardManifest,
  thirdPartySignerGuardManifest,
  token2022PaymentGuardManifest,
  tokenBurnGuardManifest,
  tokenGateGuardManifest,
  tokenPaymentGuardManifest,
} from './defaultGuards';
import {
  createMplCandyGuardProgram,
  createMplCandyMachineCoreProgram,
} from './generated';
import {
  CandyGuardProgram,
  DefaultGuardRepository,
  GuardRepository,
} from './guards';
import {
  createCivicGatewayProgram,
  createMplTokenAuthRulesProgram,
} from './programs';

export const mplCandyMachine = (): UmiPlugin => ({
  install(umi) {
    umi.use(mplTokenMetadata());

    // Programs.
    umi.programs.add(createMplCandyMachineCoreProgram(), false);
    umi.programs.add(
      {
        ...createMplCandyGuardProgram(),
        availableGuards: defaultCandyGuardNames,
      } as CandyGuardProgram,
      false
    );
    umi.programs.add(createCivicGatewayProgram(), false);
    umi.programs.add(createMplTokenAuthRulesProgram(), false);

    // Default Guards.
    umi.guards = new DefaultGuardRepository(umi);
    umi.guards.add(
      botTaxGuardManifest,
      solPaymentGuardManifest,
      tokenPaymentGuardManifest,
      startDateGuardManifest,
      thirdPartySignerGuardManifest,
      tokenGateGuardManifest,
      gatekeeperGuardManifest,
      endDateGuardManifest,
      allowListGuardManifest,
      mintLimitGuardManifest,
      nftPaymentGuardManifest,
      redeemedAmountGuardManifest,
      addressGateGuardManifest,
      nftGateGuardManifest,
      nftBurnGuardManifest,
      tokenBurnGuardManifest,
      freezeSolPaymentGuardManifest,
      freezeTokenPaymentGuardManifest,
      programGateGuardManifest,
<<<<<<< HEAD
      token2022PaymentGuardManifest
=======
      allocationGuardManifest
>>>>>>> 70a92b2e
    );
  },
});

declare module '@metaplex-foundation/umi' {
  interface Umi {
    guards: GuardRepository;
  }
}<|MERGE_RESOLUTION|>--- conflicted
+++ resolved
@@ -76,11 +76,8 @@
       freezeSolPaymentGuardManifest,
       freezeTokenPaymentGuardManifest,
       programGateGuardManifest,
-<<<<<<< HEAD
+      allocationGuardManifest,
       token2022PaymentGuardManifest
-=======
-      allocationGuardManifest
->>>>>>> 70a92b2e
     );
   },
 });
